--- conflicted
+++ resolved
@@ -1,9 +1,5 @@
-# WarrantyDog
-
-## Description
-This is a warranty management tool that helps users keep track of their warranties, providing reminders and storage of important documents.
-
-<<<<<<< HEAD
+# WarrantyDog 🐕
+
 **A modern, enterprise-grade warranty checker that fetches warranty information from multiple hardware vendors using their APIs.**
 
 ✅ **Production Ready** | 🐳 **Docker Containerized** | 🔒 **Secure OAuth 2.0** | 🚀 **Modern Stack** | 💾 **SQLite Database**
@@ -106,24 +102,49 @@
 # Option 3: Manual Docker run with persistent volumes
 docker build -t warrantydog .
 docker run -d -p 3001:3001 -v warrantydog-data:/app/data -v warrantydog-logs:/app/logs --name warrantydog warrantydog
-```
-
-### 🐳 **Docker Commands**
-=======
-## Features
-- Track warranties
-- Reminder notifications
-- Document storage
-
-## Getting Started
-To get started with WarrantyDog, clone the repository and install the necessary dependencies.
->>>>>>> 8d5cb6ab
-
-## Installation
-```bash
+
+# Build the image
+docker build -t warrantydog .
+
+# Run the container
+docker run -d -p 3001:3001 --name warrantydog warrantydog
+
+# Check status
+docker ps
+
+# View logs
+docker logs warrantydog -f
+
+# Stop when done
+docker stop warrantydog && docker rm warrantydog
+```
+
+### 🌐 **Access Your Application**
+- **Main Application**: http://localhost:3001
+- **Health Check**: http://localhost:3001/api/health
+- **API Documentation**: http://localhost:3001/api/
+
+### ✅ **Verify Installation**
+1. Open http://localhost:3001 in your browser
+2. You should see the WarrantyDog interface
+3. Click "⚙️ Configure APIs" to set up vendor credentials
+4. Upload a CSV file to test functionality
+
+---
+
+## 🛠️ **Development Setup**
+
+### 🎯 **Local Development (For Developers)**
+
+**Prerequisites:**
+- Node.js 16+ ([Download here](https://nodejs.org/))
+- npm (comes with Node.js)
+
+**Setup:**
+```bash
+# Clone repository
 git clone https://github.com/cafasdon/WarrantyDog.git
 cd WarrantyDog
-<<<<<<< HEAD
 
 # Install dependencies
 npm install
@@ -557,15 +578,23 @@
 ---
 
 ## 🧪 **Testing & Validation**
-=======
-```
->>>>>>> 8d5cb6ab
-
-## Usage
-Run the application using the command:
-
-```bash
-<<<<<<< HEAD
+
+### 🔍 **Quick Test**
+1. **Start Application**: `docker run -d -p 3001:3001 --name warrantydog warrantydog`
+2. **Open Browser**: http://localhost:3001
+3. **Health Check**: http://localhost:3001/api/health should return `{"status":"ok"}`
+4. **Upload Sample**: Use `examples/sample-devices.csv`
+5. **Configure APIs**: Add your vendor credentials
+6. **Process Devices**: Click "🔍 Check Warranties"
+7. **Export Results**: Verify CSV export works
+
+### 📊 **Sample Data Files**
+- `examples/sample-devices.csv` - Mixed vendor test data
+- `examples/test-dell.csv` - Dell-specific devices
+- `examples/test-lenovo.csv` - Lenovo-specific devices
+
+### 🔧 **Development Testing**
+```bash
 # Run code quality checks
 npm run lint          # ESLint code analysis
 npm run format        # Prettier code formatting
@@ -1062,7 +1091,4 @@
 
 
 
-=======
-python main.py
-```
->>>>>>> 8d5cb6ab
+
